#!/usr/bin/env python3
# Copyright 2022 Canonical Ltd.
# See LICENSE file for licensing details.

"""Charmed Machine Operator for Apache ZooKeeper."""

import logging
import time

from charms.grafana_agent.v0.cos_agent import COSAgentProvider
from charms.rolling_ops.v0.rollingops import RollingOpsManager
from ops.charm import (
    CharmBase,
    InstallEvent,
    LeaderElectedEvent,
    RelationDepartedEvent,
<<<<<<< HEAD
    StorageAttachedEvent,
=======
    SecretChangedEvent,
>>>>>>> d78913e3
)
from ops.framework import EventBase
from ops.main import main
from ops.model import ActiveStatus, StatusBase, WaitingStatus

from core.cluster import ClusterState
from events.password_actions import PasswordActionEvents
from events.provider import ProviderEvents
from events.tls import TLSEvents
from events.upgrade import ZKUpgradeEvents, ZooKeeperDependencyModel
from literals import (
    CHARM_KEY,
    CHARM_USERS,
    DEPENDENCIES,
    GROUP,
    JMX_PORT,
    METRICS_PROVIDER_PORT,
    PEER,
    SUBSTRATE,
    USER,
    DebugLevel,
    Status,
)
from managers.config import ConfigManager
from managers.quorum import QuorumManager
from managers.tls import TLSManager
from workload import ZKWorkload

logger = logging.getLogger(__name__)


class ZooKeeperCharm(CharmBase):
    """Charmed Operator for ZooKeeper."""

    def __init__(self, *args):
        super().__init__(*args)
        self.name = CHARM_KEY
        self.state = ClusterState(self, substrate=SUBSTRATE)
        self.workload = ZKWorkload()

        # --- CHARM EVENT HANDLERS ---

        self.password_action_events = PasswordActionEvents(self)
        self.tls_events = TLSEvents(self)
        self.provider_events = ProviderEvents(self)
        self.upgrade_events = ZKUpgradeEvents(
            self,
            substrate=SUBSTRATE,
            dependency_model=ZooKeeperDependencyModel(
                **DEPENDENCIES  # pyright: ignore[reportGeneralTypeIssues]
            ),
        )

        # --- MANAGERS ---

        self.quorum_manager = QuorumManager(state=self.state)
        self.tls_manager = TLSManager(
            state=self.state, workload=self.workload, substrate=SUBSTRATE
        )
        self.config_manager = ConfigManager(
            state=self.state, workload=self.workload, substrate=SUBSTRATE, config=self.config
        )

        # --- LIB EVENT HANDLERS ---

        self.restart = RollingOpsManager(self, relation="restart", callback=self._restart)
        self._grafana_agent = COSAgentProvider(
            self,
            metrics_endpoints=[
                {"path": "/metrics", "port": JMX_PORT},
                {"path": "/metrics", "port": METRICS_PROVIDER_PORT},
            ],
            metrics_rules_dir="./src/alert_rules/prometheus",
            logs_rules_dir="./src/alert_rules/loki",
            log_slots=["charmed-zookeeper:logs"],
        )
        # --- CORE EVENTS ---

        self.framework.observe(getattr(self.on, "install"), self._on_install)
        self.framework.observe(getattr(self.on, "start"), self._manual_restart)
        self.framework.observe(
            getattr(self.on, "update_status"), self._on_cluster_relation_changed
        )
        self.framework.observe(
            getattr(self.on, "leader_elected"), self._on_cluster_relation_changed
        )
        self.framework.observe(
            getattr(self.on, "config_changed"), self._on_cluster_relation_changed
        )

        self.framework.observe(getattr(self.on, "secret_changed"), self._on_secret_changed)

        self.framework.observe(
            getattr(self.on, "cluster_relation_changed"), self._on_cluster_relation_changed
        )
        self.framework.observe(
            getattr(self.on, "cluster_relation_joined"), self._on_cluster_relation_changed
        )
        self.framework.observe(
            getattr(self.on, "cluster_relation_departed"), self._on_cluster_relation_changed
        )

        self.framework.observe(
            getattr(self.on, "data_storage_attached"), self._on_storage_attached
        )

    # --- CORE EVENT HANDLERS ---

    def _on_install(self, event: InstallEvent) -> None:
        """Handler for the `on_install` event."""
        install = self.workload.install()
        if not install:
            self._set_status(Status.SERVICE_NOT_INSTALLED)
            event.defer()
            return

        self.unit.set_workload_version(self.workload.get_version())
        # don't complete install until passwords set
        if not self.state.peer_relation:
            self.unit.status = WaitingStatus("waiting for peer relation")
            event.defer()
            return

        if self.unit.is_leader() and not self.state.cluster.internal_user_credentials:
            for user in CHARM_USERS:
                self.state.cluster.update({f"{user}-password": self.workload.generate_password()})

        # refreshing unit hostname relation data in case ip changed
        self.state.unit_server.update(self.quorum_manager.get_hostname_mapping())

        # give the leader a default quorum during cluster initialisation
        if self.unit.is_leader():
            self.state.cluster.update({"quorum": "default - non-ssl"})

    def _on_cluster_relation_changed(self, event: EventBase) -> None:
        """Generic handler for all 'something changed, update' events across all relations."""
        # not all methods called
        if not self.state.peer_relation:
            self._set_status(Status.NO_PEER_RELATION)
            return

        # don't want to prematurely set config using outdated/missing relation data
        # also skip update-status overriding statues during upgrades
        if not self.upgrade_events.idle:
            event.defer()
            return

        self.unit.set_workload_version(self.workload.get_version())

        # refreshing unit hostname relation data in case ip changed
        self.state.unit_server.update(self.quorum_manager.get_hostname_mapping())
        self.config_manager.set_etc_hosts()

        # don't run (and restart) if some units are still joining
        # instead, wait for relation-changed from it's setting of 'started'
        # also don't run (and restart) if some units still need to set ip
        self._set_status(self.state.all_installed)
        if not isinstance(self.unit.status, ActiveStatus):
            return

        # attempt startup of server
        if not self.state.unit_server.started:
            self.init_server()

        # even if leader has not started, attempt update quorum
        self.update_quorum(event=event)

        # don't delay scale-down leader ops by restarting dying unit
        if getattr(event, "departing_unit", None) == self.unit:
            return

        # check whether restart is needed for all `*_changed` events
        # only restart where necessary to avoid slowdowns
        # config_changed call here implicitly updates jaas + zoo.cfg
        if (
            (self.config_manager.config_changed() or self.state.cluster.switching_encryption)
            and self.state.unit_server.started
            and self.upgrade_events.idle
        ):
            self.on[f"{self.restart.name}"].acquire_lock.emit()

        # ensures events aren't lost during an upgrade on single units
        if self.state.cluster.switching_encryption and len(self.state.servers) == 1:
            event.defer()

        # during normal operation after cluster set-up
        # alerts in the status if any unit has silently stopped running
        if not self.workload.alive:
            self._set_status(Status.SERVICE_NOT_RUNNING)
            return

        # service can stop serving requests if the quorum is lost
        if self.state.unit_server.started and not self.workload.healthy:
            self._set_status(Status.SERVICE_UNHEALTHY)
            return

        self._set_status(Status.ACTIVE)

<<<<<<< HEAD
    def _on_storage_attached(self, event: StorageAttachedEvent) -> None:
        """Handler for `storage_attached` events."""
        self.workload.exec(["chmod", "750", f"{self.workload.paths.data_path}"])
        self.workload.exec(["chown", f"{USER}:{GROUP}", f"{self.workload.paths.data_path}"])
=======
    def _on_secret_changed(self, event: SecretChangedEvent):
        """Reconfigure services on a secret changed event."""
        if not event.secret.label:
            return

        if not self.state.cluster.relation:
            return

        if event.secret.label == self.state.cluster.data_interface._generate_secret_label(
            PEER,
            self.state.cluster.relation.id,
            "extra",  # type:ignore noqa  -- Changes with the https://github.com/canonical/data-platform-libs/issues/124
        ):
            self._on_cluster_relation_changed(event)
>>>>>>> d78913e3

    def _manual_restart(self, event: EventBase) -> None:
        """Forces a rolling-restart event.

        Necessary for ensuring that `on_start` restarts roll.
        """
        if not self.state.peer_relation or not self.state.stable or not self.upgrade_events.idle:
            event.defer()
            return

        # not needed during application init
        # only needed for scenarios where the LXD goes down (e.g PC shutdown)
        if not self.workload.alive:
            self.on[f"{self.restart.name}"].acquire_lock.emit()

    def _restart(self, event: EventBase) -> None:
        """Handler for emitted restart events."""
        self._set_status(self.state.stable)
        if not isinstance(self.unit.status, ActiveStatus) or not self.upgrade_events.idle:
            event.defer()
            return

        logger.info(f"{self.unit.name} restarting...")
        self.workload.restart()

        # gives time for server to rejoin quorum, as command exits too fast
        # without, other units might restart before this unit rejoins, losing quorum
        time.sleep(5)

        self.state.unit_server.update(
            {
                # flag to declare unit running `portUnification` during ssl<->no-ssl upgrade
                "unified": "true" if self.state.cluster.switching_encryption else "",
                # flag to declare unit restarted with new quorum encryption
                "quorum": self.state.cluster.quorum,
                # indicate that unit has completed restart on password rotation
                "password-rotated": "true" if self.state.cluster.rotate_passwords else "",
            }
        )

        self.update_client_data()

    # --- CONVENIENCE METHODS ---

    def init_server(self):
        """Calls startup functions for server start.

        Sets myid, server_jvmflgas env_var, initial servers in dynamic properties,
            default properties and jaas_config
        """
        # don't run if leader has not yet created passwords
        if not self.state.cluster.internal_user_credentials:
            self._set_status(Status.NO_PASSWORDS)
            return

        # start units in order
        if (
            self.state.next_server
            and self.state.next_server.component
            and self.state.unit_server.component
            and self.state.next_server.component.name != self.state.unit_server.component.name
        ):
            self._set_status(Status.NOT_UNIT_TURN)
            return

        logger.info(f"{self.unit.name} initializing...")

        # setting default properties
        self.config_manager.set_zookeeper_myid()
        self.config_manager.set_server_jvmflags()

        # setting ip, fqdn and hostname
        self.state.unit_server.update(self.quorum_manager.get_hostname_mapping())

        # servers properties needs to be written to dynamic config
        self.config_manager.set_zookeeper_dynamic_properties(servers=self.state.startup_servers)

        self.config_manager.set_zookeeper_properties()
        self.config_manager.set_jaas_config()

        # during reschedules (e.g upgrades or otherwise) we lose all files
        # need to manually add-back key/truststores
        if (
            self.state.cluster.tls
            and self.state.unit_server.certificate
            and self.state.unit_server.ca
        ):  # TLS is probably completed
            self.tls_manager.set_private_key()
            self.tls_manager.set_ca()
            self.tls_manager.set_certificate()
            self.tls_manager.set_truststore()
            self.tls_manager.set_p12_keystore()

        self.workload.start()

        # unit flags itself as 'started' so it can be retrieved by the leader
        logger.info(f"{self.unit.name} started")

        # added here in case a `restart` was missed
        self.state.unit_server.update(
            {
                "state": "started",
                "unified": "true" if self.state.cluster.switching_encryption else "",
                "quorum": self.state.cluster.quorum,
            }
        )

    def update_quorum(self, event: EventBase) -> None:
        """Updates the server quorum members for all currently started units in the relation.

        Also sets app-data pertaining to quorum encryption state during upgrades.
        """
        if not self.unit.is_leader() or getattr(event, "departing_unit", None) == self.unit:
            return

        # set first unit to "added" asap to get the units starting sooner
        # sets to "added" for init quorum leader, if not already exists
        # may already exist if during the case of a failover of the first unit
        if (init_leader := self.state.init_leader) and init_leader.started:
            self.state.cluster.update({str(init_leader.unit_id): "added"})

        if (
            self.state.stale_quorum  # in the case of scale-up
            or isinstance(  # to run without delay to maintain quorum on scale down
                event,
                (RelationDepartedEvent, LeaderElectedEvent),
            )
            or self.state.healthy  # to ensure run on update-status
        ):
            updated_servers = self.quorum_manager.update_cluster()
            logger.debug(f"{updated_servers=}")

            # triggers a `cluster_relation_changed` to wake up following units
            self.state.cluster.update(updated_servers)

        # default startup without ssl relation
        logger.debug("updating quorum - checking cluster stability")

        self._set_status(self.state.stable)
        if not isinstance(self.unit.status, ActiveStatus):
            return

        # declare upgrade complete only when all peer units have started
        # triggers `cluster_relation_changed` to rolling-restart without `portUnification`
        if self.state.all_units_unified:
            logger.debug("all units unified")
            if self.state.cluster.tls:
                logger.debug("tls enabled - switching to ssl")
                self.state.cluster.update({"quorum": "ssl"})
            else:
                logger.debug("tls disabled - switching to non-ssl")
                self.state.cluster.update({"quorum": "non-ssl"})

            if self.state.all_units_quorum:
                logger.debug(
                    "all units running desired encryption - removing switching-encryption"
                )
                self.state.cluster.update({"switching-encryption": ""})
                logger.info(f"ZooKeeper cluster switching to {self.state.cluster.quorum} quorum")

        self.update_client_data()

    def update_client_data(self) -> None:
        """Writes necessary relation data to all related applications."""
        if not self.unit.is_leader():
            return

        self._set_status(self.state.ready)
        if not isinstance(self.unit.status, ActiveStatus):
            return

        for client in self.state.clients:
            if (
                not client.password  # password not set to peer data, i.e ACLs created
                or client.password
                not in "".join(
                    self.config_manager.current_jaas
                )  # if password in jaas file, unit has probably restarted
            ):
                if client.component:
                    logger.debug(
                        f"Skipping update of {client.component.name}, ACLs not yet set..."
                    )
                else:
                    logger.debug("Client has not component (app|unit) specified, quitting...")
                continue

            client.update(
                {
                    "uris": client.uris,
                    "endpoints": client.endpoints,
                    "tls": client.tls,
                    "username": client.username,
                    "password": client.password,
                    "chroot": client.chroot,
                }
            )

    def _set_status(self, key: Status) -> None:
        """Sets charm status."""
        status: StatusBase = key.value.status
        log_level: DebugLevel = key.value.log_level

        getattr(logger, log_level.lower())(status.message)
        self.unit.status = status


if __name__ == "__main__":
    main(ZooKeeperCharm)<|MERGE_RESOLUTION|>--- conflicted
+++ resolved
@@ -14,11 +14,8 @@
     InstallEvent,
     LeaderElectedEvent,
     RelationDepartedEvent,
-<<<<<<< HEAD
     StorageAttachedEvent,
-=======
     SecretChangedEvent,
->>>>>>> d78913e3
 )
 from ops.framework import EventBase
 from ops.main import main
@@ -217,12 +214,10 @@
 
         self._set_status(Status.ACTIVE)
 
-<<<<<<< HEAD
     def _on_storage_attached(self, event: StorageAttachedEvent) -> None:
         """Handler for `storage_attached` events."""
         self.workload.exec(["chmod", "750", f"{self.workload.paths.data_path}"])
         self.workload.exec(["chown", f"{USER}:{GROUP}", f"{self.workload.paths.data_path}"])
-=======
     def _on_secret_changed(self, event: SecretChangedEvent):
         """Reconfigure services on a secret changed event."""
         if not event.secret.label:
@@ -237,7 +232,6 @@
             "extra",  # type:ignore noqa  -- Changes with the https://github.com/canonical/data-platform-libs/issues/124
         ):
             self._on_cluster_relation_changed(event)
->>>>>>> d78913e3
 
     def _manual_restart(self, event: EventBase) -> None:
         """Forces a rolling-restart event.
