--- conflicted
+++ resolved
@@ -7,13 +7,8 @@
 The charm automates the deployment, scaling, and maintenance of Apache ZooKeeper clusters. It manages leader election, configuration, and synchronisation while handling security features like authentication and access control. The operator enables seamless horizontal scaling, service discovery, and automated recovery, reducing manual intervention. It utilises [Juju](https://juju.is/) for simplified life cycle management across cloud, VM, and bare-metal environments.
 
 ```{note}
-<<<<<<< HEAD
-This is a [machine](https://canonical-juju.readthedocs-hosted.com/en/latest/user/reference/machine/) charm. 
+This is a [machine](https://canonical-juju.readthedocs-hosted.com/en/latest/user/reference/machine/ charm. 
 For deploying on Kubernetes, see [Apache ZooKeeper K8s charm](https://canonical-zookeeper-k8s.readthedocs-hosted.com/).
-=======
-This is a [machine](https://canonical-juju.readthedocs-hosted.com/en/latest/user/reference/charm/#machine) charm. 
-For deploying on Kubernetes, see Apache ZooKeeper K8s charmed operator.
->>>>>>> 74100c07
 ```
 
 The charm is useful for DevOps teams, platform engineers, and organisations running distributed systems that require reliable coordination. Teams looking to reduce operational overhead, enhance security, and simplify cluster scaling will find it especially useful. 
